--- conflicted
+++ resolved
@@ -2,7 +2,36 @@
 
 This is a work in progress and NOT officially released or supported.
 
-<<<<<<< HEAD
+## Configuring Nautobot to use Version Control
+
+Add this to your `nautobot_config.py`:
+
+```python
+# Dolt requires a second database using the same credentials as the default 
+# database so that it may generate diffs.
+DATABASES["global"] = DATABASES["default"]
+
+# Add Dolt to your list of plugins.
+PLUGINS += [
+   "dolt",
+]
+```
+
+Then run database migrations:
+
+```no-highlight
+$ nautobot-server migrate
+```
+
+After migrations have been run, then you must enable the `DATABASE_ROUTERS` required by Dolt to use the `default` and `global` database configurations to perform the before & after queries for generating diffs. Add this to your `nautobot_config.py` and restart Nautobot afterward:
+
+```python
+# Dolt requires a custom database router to generate the before & after queries for generating diffs.
+DATABASE_ROUTERS = ["dolt.routers.GlobalStateRouter"]
+```
+
+Note that any time you need to perform database migrations (such as when upgrading Nautobot or Dolt) you **absolutely must comment out/disable `DATABASE_ROUTERS` from your `nautobot_config.py`** or you will encounter errors.
+
 ## Documentation
 
 Read the docs for [version control operations](docs/version-control-operations.md) and [common workflows](docs/workflows/common_workflows.md).
@@ -34,38 +63,6 @@
 PLUGINS = [ "nautobot_plugin_version_control" ]
 ```
 
-=======
-## Configuring Nautobot to use Version Control
-
-Add this to your `nautobot_config.py`:
-
-```python
-# Dolt requires a second database using the same credentials as the default 
-# database so that it may generate diffs.
-DATABASES["global"] = DATABASES["default"]
-
-# Add Dolt to your list of plugins.
-PLUGINS += [
-   "dolt",
-]
-```
-
-Then run database migrations:
-
-```no-highlight
-$ nautobot-server migrate
-```
-
-After migrations have been run, then you must enable the `DATABASE_ROUTERS` required by Dolt to use the `default` and `global` database configurations to perform the before & after queries for generating diffs. Add this to your `nautobot_config.py` and restart Nautobot afterward:
-
-```python
-# Dolt requires a custom database router to generate the before & after queries for generating diffs.
-DATABASE_ROUTERS = ["dolt.routers.GlobalStateRouter"]
-```
-
-Note that any time you need to perform database migrations (such as when upgrading Nautobot or Dolt) you **absolutely must comment out/disable `DATABASE_ROUTERS` from your `nautobot_config.py`** or you will encounter errors.
-
->>>>>>> 0ce0d346
 ## Local Dev & Test Environment
 
 A local environment based on Docker Compose is available for development and testing as well as a sample dataset to help get started faster with Nautobot & Dolt integration.
