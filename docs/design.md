--- conflicted
+++ resolved
@@ -22,15 +22,9 @@
 
 # Version Control Plugin Design
 
-<<<<<<< HEAD
-The core features of the Version Control plugin are commits and branches. 
-All database reads and writes happen on a branch. 
-All database writes create a commit.
-=======
 The core features of the Version Control app are *commits* and *branches*. 
 All database *reads* and *writes* happen on a branch. 
 All database *writes* create a commit.
->>>>>>> 0732ae2b
 
 ## Branches  
 
@@ -39,35 +33,22 @@
 Main also has a special status in that it cannot be deleted.
 
 ## Requesting Info From A Branch
-
-### Requesting Info From A Branch
 
 All requests served through the web interface or API fetch data from a specific database branch. 
 The choice of branch is encoded in the request by the client: 
 * For web requests, the branch state is stored in a cookie using Django cookie sessions
 * For API requests, the branch state is encoded in a request header
 
-<<<<<<< HEAD
-When the server receives a request, it looks for this state and uses it to select the correct database branch to serve this request. 
-=======
 When the server receives a request, it looks for this state and uses it to select the correct database branch to serve the request: 
->>>>>>> 0732ae2b
 * If the requested branch cannot be found or if the requested branch does not exist, the main branch is used.
 * In the web interface, a banner is displayed to notify the user of their “active” branch
 
 ![active branch banner](images/active-branch-banner.png)
 
-<<<<<<< HEAD
-The business logic to handle branch selection is performed in [middleware](https://docs.djangoproject.com/en/3.2/topics/http/middleware/), 
-specifically in [DoltBranchMiddleware](https://github.com/nautobot/nautobot-plugin-version-control/blob/c9f49b8e007ca22afe0d6e3ddb5066e31b37dc64/dolt/middleware.py#L38) 
-
-### Database Versioning
-=======
 The business logic to handle branch selection is performed in [middleware](https://docs.djangoproject.com/en/stable/topics/http/middleware/), 
 specifically in [DoltBranchMiddleware](https://github.com/nautobot/nautobot-plugin-version-control/blob/develop/dolt/middleware.py#L36) 
 
 ## Database Versioning
->>>>>>> 0732ae2b
 
 Database versioning happens on a per-connection basis. Each connection will read from a specific branch. 
 Database connections outside of the web server, such as through nbshell are also versioned. 
@@ -83,101 +64,6 @@
     'foo'
 ```
 
-<<<<<<< HEAD
-## Commits
-
-A Dolt commit is made for every modification to the data model. 
-Each request that writes to the database triggers a commit to be written. 
-The result is a granular change log tracking the history of changes made.
-
-![commit list](images/commit-list.png)
-
-Each commit can be individually inspected to see a diff view: a summary of the changes made within that commit.
-
-![commit diff view](images/commit-diff-view.png)
-
-The committing logic is implemented using a combination of middleware and [Django signals](https://docs.djangoproject.com/en/3.2/topics/signals/),
-specifically [DoltAutoCommitMiddleWare](https://github.com/nautobot/nautobot-plugin-version-control/blob/c2f0bbd1680ee46c61bb22a3df5a6c5c1bcbe41a/dolt/middleware.py#L109). 
-DoltAutoCommitMiddleWare wraps every server request in a [AutoDoltCommit](https://github.com/nautobot/nautobot-plugin-version-control/blob/c2f0bbd1680ee46c61bb22a3df5a6c5c1bcbe41a/dolt/middleware.py#L124)
-context manager which listens for and responds to database writes made while processing the request. 
-AutoDoltCommit listens for signals fired by Django model updates and makes a Dolt commit if updates were made during the lifetime of the context manager. 
-The message for the commit is derived from the model signals that were captured.
-
-Changes made within a commit can be undone by reverting the commit.
-
-![confirm commit revert](images/confirm-commit-revert.png)
-
-Reverting a commit causes the database to apply the “reverse patch” of the commits in the reversion, much like [Git revert](https://git-scm.com/docs/git-revert). 
-Reverting commits, rather than deleting them, has the benefit of keeping all changes made in change history. 
-Commit reversion may fail if applying the reverse patch will cause an inconsistency in the data model. 
-Specifically if the reversion causes a foreign key or unique key violation in the database, the operation will fail and no changes will be applied.
-
-## Pull Requests
-
-Changes from different branches can be combined using Pull Requests (PRs). 
-A successful PR will result in merging the source branch into the destination branch. 
-The recommended workflow for the Version Control plugin is to make all changes on a non-production branch and merge the change to the main branch only after it undergoes human review.
-
-### Pull Request View
-
-The primary Pull Request view has four sub views:
-* The “Diffs” tab displays a diff summary, metadata about the PR, and a list of all the diffs between the current branch and the starting branch
-* In the “Commits” tab there is a list of each commit in the PR
-* The “Conflicts” tab shows any problems that would prevent the PR from being merged 
-* The “Reviews” tab contains a simple forum-like interface where users can discuss and approve PRs.
-
-![pull request view](images/pull-request-view.png)
-
-### Pull Request (PR) Reviews
-
-Pull request (PR) reviews allow discussion about the contents of the PR, similar to PR discussions on GitHub.
-
-Version Control app PR reviews can take the form of a “comment”, an “approval”, or a “block” of the PR:
-
-* *Comments* are meant for general discussion 
-* *Approvals* will allow the PR to be merged 
-* *Blocks* will prevent the PR from being merged
-
-### Conflicts
-
-The most recent non-comment review (Block/Approval) takes precedence in determining the ability to merge the PR. 
-In order to be merged, the Pull Request must also be free of conflicts. 
-Conflicts are created when the Dolt cannot successfully merge the data from two versions of a table. 
-Conflicts are caused by concurrent modifications of a single model field, or by referential integrity errors such as Foreign Key and Unique Key violations. 
-Within the PR view, conflicts are determined by pre-computing the merge with a “Merge Candidate”.
-Once a PR is conflict free, it can be merged into its destination branch. 
-
-### Merges
-
-When a PR's status is set to *Approved*, a *Merge* button will appear on the PR screen 
-
-![approved pr](images/approved_pr.png)
-
-Selecting "merge" from the pull request view will navigate the user to a confirmation page:
-
-![confirm pull request merge](images/confirm-pull-request-merge.png)
-
-Here the user can inspect the diff before choosing to merge or squash merge the changes.
-Squash merging in Dolt has the same semantic meaning as [`git merge --squash`](https://git-scm.com/docs/git-merge#Documentation/git-merge.txt---squash):
-the history of the source branch is compacted into a single commit
-
-### *Catching Up* A Branch
-
-The most common use case for pull requests is merging "feature branches" into the main branch. 
-This is consistent with a [trunk-based](https://www.atlassian.com/continuous-delivery/continuous-integration/trunk-based-development) 
-change workflow where changes are made on short-lived branches in incremental steps. 
-Each step branches off from main and merges back to main after a small number of commits.
-If ever there are long-lived feature branches, it can become difficult to merge back to main due to merge conflicts. 
-This problem can be mitigated by "catching up" a feature branch, by merge the main branch into it.
-
-![branch list view](images/branch-list-view.png)
-
-From the branch list view, we can see a "Catchup" button that will do exactly that. 
-Following this button will take us to a pull request creation form pre-populated with main as the source branch and the feature branch as destination branch.
-Creating such a pull request will allow us to inspect any conflicts between the branches and to update the feature branch if none exist.
-
-=======
->>>>>>> 0732ae2b
 # REST API
 
 The Version Control app extends the Nautobot's core [REST API](https://nautobot.readthedocs.io/en/stable/rest-api/overview/#rest-api-overview) with endpoints for plugin models. 
@@ -213,11 +99,7 @@
 0.0.0.0:8080/api/plugins/dolt/commits/
 ```
 
-<<<<<<< HEAD
-Versioning requests works with all API endpoints, not just models from the Version Control plugin. This example queries for devices in a `my-branch`: 
-=======
 Versioning requests works with all API endpoints, not just models from the Version Control app. This example queries for devices in a `my-branch`: 
->>>>>>> 0732ae2b
 
 ```bash
 $ curl -s \
@@ -262,11 +144,7 @@
 [DoltSystemTable](https://github.com/nautobot/nautobot-plugin-version-control/blob/develop/dolt/models.py#L22)
 is an abstract base class that forms the basis of Django models that expose Dolt system tables
 to the Object Relational Mapping (ORM). 
-<<<<<<< HEAD
-Plugin models such as *Commit* and *Branch* that inherit from DoltSystemTable are [unmanaged](https://github.com/nautobot/nautobot-plugin-version-control/blob/3020d86159b92edfb68abefd1079c84f54a358b8/dolt/models.py#L21),
-=======
 Plugin models such as *Commit* and *Branch* that inherit from DoltSystemTable are [unmanaged](https://github.com/nautobot/nautobot-plugin-version-control/blob/develop/dolt/models.py#L31
->>>>>>> 0732ae2b
 meaning that Django will ignore these models for the purposes of database migrations. 
 This is important because Dolt system tables exist from the time the database is created and cannot be modified or deleted. 
 Internally, Dolt generates system table data on-the-fly rather than reading it from a traditional database index.
@@ -302,22 +180,14 @@
 
 ### Model Behavior
 
-<<<<<<< HEAD
-Versioned and non-versioned models have different behavior when working on a non-main feature branch: 
-=======
 Versioned and non-versioned models have different behavior when working on a non-main feature branch:
 
->>>>>>> 0732ae2b
 * Versioned models will be read from the tip of the feature branch
 * Versioned models can also be edited on a feature branch, and the edits will be versioned in commits 
 
 Non-versioned models:
-<<<<<<< HEAD
-* Cannot be edited on feature branches, they must only be edited on the main branch 
-=======
 
 * Cannot be edited on feature branches, they can only be edited on the main branch 
->>>>>>> 0732ae2b
 * Will always be read from the tip of the main branch, rather than from a feature branch, regardless of what branch is specified in a request
 * Can’t have multiple versions: there is always a single version which is read-from, and edited on main.
 
