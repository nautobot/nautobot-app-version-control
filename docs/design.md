# Motivation
Nautobot is an open source Network Source of Truth and Network Automation Platform. 
Nautobot provides a number of features to validate its data model and safeguard network configuration from errors. 
Adding database versioning with Dolt provides another layer of assurance by enabling human review of changesets and database rollback in the case of errors. 
Dolt’s branch and merge versioning model allows operators to safely modify the data model on feature branches, merging to production only after validation is complete.

## Dolt

Dolt is a MySQL compatible relational database that supports Git-like versioning features. 
Git version files, Dolt versions database tables. 
Running Nautobot on Dolt means operators can use version-control workflows from software development when managing the network data model.

Dolt is built on top of a custom storage layer that supports structural sharing and efficient diff operations. 
At the core of Dolt’s storage are [Prolly Trees](https://docs.dolthub.com/reference/architecture#overview), 
an index data-structure that combines properties of [B-Trees](https://en.wikipedia.org/wiki/B-tree) 
and [Merkle Trees](https://en.wikipedia.org/wiki/Merkle_tree).  
Prolly trees allow the database to maintain multiple versions of a database table without duplicating any of the tree nodes that make up the table storage. 
Further, each of the nodes is [content-addressable](https://en.wikipedia.org/wiki/Content-addressable_storage), 
meaning that Dolt can compare different versions of the database using the same performant algorithms that Git uses to compare versions of source files. 
The result is a relational database that can branch, diff, merge, push and pull.


# Version Control Plugin Design

The core features of the Version Control plugin are commits and branches. 
All database reads and writes happen on a branch. 
All database writes create a commit.

### Requesting Info From A Branch

All requests served through the web interface or API fetch data from a specific database branch. 
The choice of branch is encoded in the request by the client:

* For web requests, the branch state is stored in a cookie using Django cookie sessions
* For API requests, the branch state is encoded in a request header

When the server receives a request, it looks for this state and uses it to select the correct database branch to serve the request: 

* If the requested branch cannot be found or if the requested branch does not exist, the main branch is used.
* In the web interface, a banner is displayed to notify the user of their “active” branch

![active branch banner](images/active-branch-banner.png)

The business logic to handle branch selection is performed in [middleware](https://docs.djangoproject.com/en/stable/topics/http/middleware/), 
specifically in [`dolt.middleware.DoltBranchMiddleware`](https://github.com/nautobot/nautobot-plugin-version-control/blob/develop/dolt/middleware.py#L36) 

### Database Versioning

Database versioning happens on a per-connection basis. Each connection will read from a specific branch. 
Database connections outside of the web server, such as through nbshell are also versioned. 
When connecting directly to the database you can check your current branch with the active_branch() function and switch branches with the checkout() method:

```python
>>> from dolt.models import Branch
>>> from dolt.utils import active_branch
>>> active_branch()
    'main'
>>> Branch.objects.get(name="foo").checkout()
>>> active_branch()
    'foo'
```

# REST API

The Version Control plugin extends the Nautobot's core [REST API](https://nautobot.readthedocs.io/en/stable/rest-api/overview/#rest-api-overview) with endpoints for plugin models. 

## REST API EndPoints

The top level API endpoint is `/api/plugins/dolt/`. 
Below this, there are endpoints for the following models:

- Branch: `api/plugins/dolt/branches`
- Commit: `api/plugins/dolt/commits`
- Pull Request: `api/plugins/dolt/pull_requests` 
- Pull Request Reviews: `api/plugins/dolt/pull_requests_reviews`

The Version Control API shares a common implementation with Nautobot's core API.
Features suchs as [pagination](https://nautobot.readthedocs.io/en/stable/rest-api/overview/#pagination) and
[filtering](https://nautobot.readthedocs.io/en/stable/rest-api/filtering/) have the same interface for both APIs.

## REST API Authentication

The REST API primarily employs token-based authentication using the same mechanisms as the core Nautobot API.
See the [Nautobot docs](https://nautobot.readthedocs.io/en/stable/rest-api/authentication/#rest-api-authentication) for more detail.

## Dolt Branch Header

When querying the API, clients can choose a specific branch using a `dolt-branch` header. 
For example, the following request will list all the commits from `my-feature-branch`:

```bash
$ curl -s \
-H "Authorization: Token 90579810c8d2d2e98fb34d69025f6a1cc3fa9943" \
-H "dolt-branch: my-feature-branch"  \
0.0.0.0:8080/api/plugins/dolt/commits/
```

Versioning requests works with all API endpoints, not just models from the Version Control plugin. This example queries for devices in a `my-branch`: 

```bash
$ curl -s \
-H "Authorization: Token 90579810c8d2d2e98fb34d69025f6a1cc3fa9943" \
-H "dolt-branch: my-branch"  \
0.0.0.0:8080/api/dcim/devices/
```

This is a python example of querying for devices in the `atl` site in the `atl-leaf-agument` branch:

```python
import requests

from pprint import pprint

url = "http://0.0.0.0:8080/api/dcim/devices/?site=atl"

payload={}
headers = {
  'Authorization': 'Token nnnnnnnnnnnnnnnnnnnnnnnnnnnnnnnnnnnnnnnn',
  'dolt-branch': 'atl-leaf-augment'
}

response = requests.request("GET", url, headers=headers, data=payload)

pprint(response.json())
```

# Implementation Details

## Commit Logic

<<<<<<< HEAD
The committing logic is implemented using a combination of middleware and [Django signals](https://docs.djangoproject.com/en/3.2/topics/signals/),
specifically [`dolt.middleware.DoltAutoCommitMiddleWare`](https://github.com/nautobot/nautobot-plugin-version-control/blob/develop/dolt/middleware.py#L118). 
`DoltAutoCommitMiddleWare` wraps every server request in a [`dolt.middleware.AutoDoltCommit`](https://github.com/nautobot/nautobot-plugin-version-control/blob/develop/dolt/middleware.py#L134)
=======
The committing logic is implemented using a combination of middleware and [Django signals](https://docs.djangoproject.com/en/stable/topics/signals/),
specifically [DoltAutoCommitMiddleWare](https://github.com/nautobot/nautobot-plugin-version-control/blob/develop/dolt/middleware.py#L118). 
DoltAutoCommitMiddleWare wraps every server request in a [AutoDoltCommit](https://github.com/nautobot/nautobot-plugin-version-control/blob/develop/dolt/middleware.py#L134)
>>>>>>> 98c5ce72
context manager which listens for and responds to database writes made while processing the request. 
`AutoDoltCommit` listens for signals fired by Django model updates and makes a Dolt commit if updates were made during the lifetime of the context manager. 
The message for the commit is derived from the model signals that were captured.

## DoltSystemTables
[DoltSystemTable](https://github.com/nautobot/nautobot-plugin-version-control/blob/3020d86159b92edfb68abefd1079c84f54a358b8/dolt/models.py#L21)
is an abstract base class that forms the basis of Django models that expose Dolt [system tables](https://github.com/nautobot/nautobot-plugin-version-control/blob/3020d86159b92edfb68abefd1079c84f54a358b8/dolt/models.py#L21)
to the Object Relational Mapping (ORM). 
Plugin models such as *Commit* and *Branch* that inherit from DoltSystemTable are [unmanaged](https://github.com/nautobot/nautobot-plugin-version-control/blob/3020d86159b92edfb68abefd1079c84f54a358b8/dolt/models.py#L21),
meaning that Django will ignore these models for the purposes of database migrations. 
This is important because Dolt system tables exist from the time the database is created and cannot be modified or deleted. 
Internally, Dolt generates system table data on-the-fly rather than reading it from a traditional database index.

## BranchMeta
The Branch model is one such "unmanaged" model. 
It exposes the dolt_branches system table to the ORM. 
System tables have a static schema, so additional object fields such as "created by" and "source branch" must be stored in another model. 
The [BranchMeta](https://github.com/nautobot/nautobot-plugin-version-control/blob/3020d86159b92edfb68abefd1079c84f54a358b8/dolt/models.py#L194) model does exactly that. 
Each Branch object has an associated BranchMeta object where the `BranchMeta.branch field` is equal to the name field of the associated branch. 
However, this relationship is not formalized with a Foreign Key due to limitations with the dolt_branches table.
Branch objects lookup their associated BranchMeta objects on a best-effort basis.

## Merge Candidates
The Version Control plugin prevents Pull Requests from being merged if it will create merge conflicts. 
In order to determine if merging a Pull Request will cause conflicts, the merge is precomputed when rendering the PR view. 
The result of pre-computing this merge is called a “merge candidate”. 
Merge candidates are generated by making a hidden branch starting at the tip of the PRs destination branch, and merging the PRs source branch into this new branch. 
The resulting merge candidate is then inspected for merge conflicts. 
Merge candidates are generated on demand when a PR view is rendered, unless a valid merge candidate has already been cached. 
If the source and destination branch of a PR are unchanged since the merge candidate was computed, it is considered valid.

## Versioned Models
Within the Nautobot data model, database models are divided into two groups: versioned and non-versioned. 
Generally speaking, database models that represent a part of the network state will be versioned models (e.g. Devices, IP Addresses, Sites). 
Database models that are specific to the Nautobot application (e.g. Users, Web Hooks, Permissions) will not be versioned. 
Versioning features are restricted for some models such that they have a single “global” state. 
This is especially important for models that affect permissions and authentication: we need a single place where we can read and update security-sensitive data.


### Model Behavior

Versioned and non-versioned models have different behavior when working on a non-main feature branch: 

* Versioned models will be read from the tip of the feature branch
* Versioned models can also be edited on a feature branch, and the edits will be versioned in commits 

Non-versioned models:

* Cannot be edited on feature branches, they must only be edited on the main branch 
* Will always be read from the tip of the main branch, rather than from a feature branch, regardless of what branch is specified in a request
* Can’t have multiple versions: there is always a single version which is read-from, and edited on main.

## Global State Router
The business logic for differentiating versioned and non-versioned models is implemented in a Django [database router](https://docs.djangoproject.com/en/3.2/topics/db/multi-db/#automatic-database-routing), 
specifically the [GlobalStateRouter](https://github.com/nautobot/nautobot-plugin-version-control/blob/c9f49b8e007ca22afe0d6e3ddb5066e31b37dc64/dolt/routers.py#L11). 
The GlobalStateRouter is responsible for choosing a database connection to read an object from or write an object to, depending on its model class. 
There are two connections to choose from when accessing the database. 
The “default” connection will access the database on the Dolt branch that was specified in the request. 
This connection is used to read and write versioned models. 
The “global” connection always accesses the database on the main branch, it is used for non-versioned models.

In order to choose a connection for a model, the router first references the 
[versioned model registry](https://github.com/nautobot/nautobot-plugin-version-control/blob/c9f49b8e007ca22afe0d6e3ddb5066e31b37dc64/dolt/__init__.py#L83)
to determine if the model is under version control. 
Currently, this registry is a hardcoded mapping from ContentType to versioned/non-versioned. 
The versioned model registry is structured as an ["allow-list"](https://help.dnsfilter.com/hc/en-us/articles/1500008111381-Allow-and-Block-Lists).
If a model is absent from the list, it is assumed to be non-versioned.
[Future work](https://github.com/nautobot/nautobot/issues/748)
in Nautobot core will make it possible for models to declare themselves whether they should be version controlled.

Database connections for versioned and non-versioned models are defined in 
[nautobot_config.py](https://github.com/nautobot/nautobot-plugin-version-control/blob/abd12aae0f1c4a684ce89c7eaeaca81bd1d37e68/development/nautobot_config.py#L54). 
The database configuration is as follows:
```python
DATABASES = {
    "default": {
        "NAME": "nautobot",  # Database name
        "USER": os.getenv("DOLT_USER", ""),  # Database username
        "PASSWORD": os.getenv("DOLT_PASSWORD", ""),  # Database password
        "HOST": os.getenv("DOLT_HOST", "localhost"),  # Database server
        "PORT": os.getenv("DOLT_PORT", ""),  # Database port
        "ENGINE": "django.db.backends.mysql",
    },
    "global": {
        "NAME": "nautobot",  # Database username
        "USER": os.getenv("DOLT_USER", ""),  # Database username
        "PASSWORD": os.getenv("DOLT_PASSWORD", ""),  # Database password
        "HOST": os.getenv("DOLT_HOST", "localhost"),  # Database server
        "PORT": os.getenv("DOLT_PORT", ""),  # Database port
        "ENGINE": "django.db.backends.mysql",
        "TEST": {
            "MIRROR": "default",
        },
    },
}
```

These two database connections are logically separate at the Django layer, but in fact point to the same physical Dolt instance. 
The “default” database handles versioned models, the “global” database handles non-versioned models. 
For test purposes, the databases are configured as replicas. 
The “TEST” entry in the config dict for the “global” database is a [primary/replica](https://docs.djangoproject.com/en/3.2/topics/testing/advanced/#testing-primary-replica-configurations)
configuration for testing. 
This indicates that under testing “global” should be treated as a mirror of “default”.

## Diff Tables

Diff views are rendered for Commits and Branches. 
Object changes are rendered in a list view, grouped by model, and annotated with diff information. 
New objects are highlighted in green, deleted objects in red, and modified objects in gold.

![diff table](images/diff-table.png)

Diff views are derived directly from model list views in Nautobot core. 
Each diff table in a diff view displays the same columns as the table in the associated model list view, with the addition of the “Diff Type” column.
Diff tables are created by subclassing the table from a core model's list view. 
Custom rendering functions are added to apply diff styling to the list view. 

Diff table classes are created dynamically at runtime. 
When a diff table is needed to display model changes, the core model's table is looked up from the 
[diff table registry](https://github.com/nautobot/nautobot-plugin-version-control/blob/c5ca7c4467b7588b5eb925523a51ce0eab62df4e/dolt/__init__.py#L175)
and then a new subclass is created to extend the core table.
The diff table registry works much like the versioned model registry, it is a mapping from a models content type to its table.
Tables in Nautobot core are all subclasses of [`django-tables2`](https://django-tables2.readthedocs.io/en/latest/).
All entries in the diff table registry must also be subclasses of `django-tables2`.

# Plugin Integration and Model Registration

The Version Control plugin is designed to be used in coordination with other Nautobot plugins.
By default, any models registered by other plugins will be considered non-versioned. 
In order to make use of version control and diff features, plugins must register their models in 
the [versioned models registry](https://github.com/nautobot/nautobot-plugin-version-control/blob/c5ca7c4467b7588b5eb925523a51ce0eab62df4e/dolt/__init__.py#L139) 
and the [diff table registry](https://github.com/nautobot/nautobot-plugin-version-control/blob/c5ca7c4467b7588b5eb925523a51ce0eab62df4e/dolt/__init__.py#L186). 
Both of these functions take nested dictionaries as arguments:
```python
register_versioned_models({
    "my-app-label": {
        "my-model-name": True,
        "my-other-model-name": True,
    }
})
register_diff_tables({
    "my-app-label": {
        "my-model-name": "import.path.to.table",
        "my-other-model-name": "import.path.to.other.table",
    }   
})
```
The dictionaries are keyed by content type (app-label, model) pairs. 
Values for the versioned model registry are `bool`s indicating whether the model should be versioned.
Values for the diff table registry are `string` import paths pointing to the `django-tables2` table that will be subclassed for diff views. 
<|MERGE_RESOLUTION|>--- conflicted
+++ resolved
@@ -29,20 +29,18 @@
 ### Requesting Info From A Branch
 
 All requests served through the web interface or API fetch data from a specific database branch. 
-The choice of branch is encoded in the request by the client:
-
+The choice of branch is encoded in the request by the client: 
 * For web requests, the branch state is stored in a cookie using Django cookie sessions
 * For API requests, the branch state is encoded in a request header
 
 When the server receives a request, it looks for this state and uses it to select the correct database branch to serve the request: 
-
 * If the requested branch cannot be found or if the requested branch does not exist, the main branch is used.
 * In the web interface, a banner is displayed to notify the user of their “active” branch
 
 ![active branch banner](images/active-branch-banner.png)
 
 The business logic to handle branch selection is performed in [middleware](https://docs.djangoproject.com/en/stable/topics/http/middleware/), 
-specifically in [`dolt.middleware.DoltBranchMiddleware`](https://github.com/nautobot/nautobot-plugin-version-control/blob/develop/dolt/middleware.py#L36) 
+specifically in [DoltBranchMiddleware](https://github.com/nautobot/nautobot-plugin-version-control/blob/develop/dolt/middleware.py#L36) 
 
 ### Database Versioning
 
@@ -128,17 +126,11 @@
 
 ## Commit Logic
 
-<<<<<<< HEAD
-The committing logic is implemented using a combination of middleware and [Django signals](https://docs.djangoproject.com/en/3.2/topics/signals/),
-specifically [`dolt.middleware.DoltAutoCommitMiddleWare`](https://github.com/nautobot/nautobot-plugin-version-control/blob/develop/dolt/middleware.py#L118). 
-`DoltAutoCommitMiddleWare` wraps every server request in a [`dolt.middleware.AutoDoltCommit`](https://github.com/nautobot/nautobot-plugin-version-control/blob/develop/dolt/middleware.py#L134)
-=======
 The committing logic is implemented using a combination of middleware and [Django signals](https://docs.djangoproject.com/en/stable/topics/signals/),
 specifically [DoltAutoCommitMiddleWare](https://github.com/nautobot/nautobot-plugin-version-control/blob/develop/dolt/middleware.py#L118). 
 DoltAutoCommitMiddleWare wraps every server request in a [AutoDoltCommit](https://github.com/nautobot/nautobot-plugin-version-control/blob/develop/dolt/middleware.py#L134)
->>>>>>> 98c5ce72
 context manager which listens for and responds to database writes made while processing the request. 
-`AutoDoltCommit` listens for signals fired by Django model updates and makes a Dolt commit if updates were made during the lifetime of the context manager. 
+AutoDoltCommit listens for signals fired by Django model updates and makes a Dolt commit if updates were made during the lifetime of the context manager. 
 The message for the commit is derived from the model signals that were captured.
 
 ## DoltSystemTables
@@ -179,12 +171,10 @@
 ### Model Behavior
 
 Versioned and non-versioned models have different behavior when working on a non-main feature branch: 
-
 * Versioned models will be read from the tip of the feature branch
 * Versioned models can also be edited on a feature branch, and the edits will be versioned in commits 
 
 Non-versioned models:
-
 * Cannot be edited on feature branches, they must only be edited on the main branch 
 * Will always be read from the tip of the main branch, rather than from a feature branch, regardless of what branch is specified in a request
 * Can’t have multiple versions: there is always a single version which is read-from, and edited on main.
