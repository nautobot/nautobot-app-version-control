"""Diffs.py contains a set of utilities for producing Dolt diffs."""

from django.contrib.contenttypes.models import ContentType
from django.core.exceptions import ObjectDoesNotExist
from django.db import connection
from django.db import models
<<<<<<< HEAD
from django.db.models import F, OuterRef, Q, Subquery, Value
from django.db.models.expressions import RawSQL
=======
from django.db.models import F, Subquery, OuterRef, Value
>>>>>>> 0ce0d346

from nautobot.dcim.tables import cables, devices, devicetypes, power, racks, sites
from nautobot.circuits import tables as circuits_tables
from nautobot.ipam import tables as ipam_tables
from nautobot.tenancy import tables as tenancy_tables
from nautobot.virtualization import tables as virtualization_tables

from dolt.dynamic.diff_factory import DiffModelFactory, DiffListViewFactory
from dolt.models import Commit
from dolt.utils import db_for_commit
from dolt.functions import JSONObject

from . import diff_table_for_model, register_diff_tables


def three_dot_diffs(from_commit=None, to_commit=None):
    """three_dot_diffs returns a diff between the ancestor of from_to_commit with to_commit."""
    if not (from_commit and to_commit):
        raise ValueError("must specify both a to_commit and from_commit")
    merge_base = Commit.merge_base(from_commit, to_commit)
    return two_dot_diffs(from_commit=merge_base, to_commit=to_commit)


def two_dot_diffs(from_commit=None, to_commit=None):
    """two_dot_diffs returns the diff between from_commit and to_commit via the dolt diff table interface."""
    if not (from_commit and to_commit):
        raise ValueError("must specify both a to_commit and from_commit")

    diff_results = []
    for content_type in ContentType.objects.all():
        model = content_type.model_class()
        if not model:
            continue
        if not diff_table_for_model(model):
            continue

        factory = DiffModelFactory(content_type)
        diffs = factory.get_model().objects.filter(from_commit=from_commit, to_commit=to_commit)
        tbl_name = content_type.model_class()._meta.db_table
        to_queryset = (
            content_type.model_class()
            .objects.filter(
                pk__in=RawSQL(
                    f"""SELECT to_id FROM dolt_commit_diff_{tbl_name} 
                        WHERE to_commit = %s AND from_commit = %s""",
                    (to_commit, from_commit),
                )
            )
            .annotate(
                # Annotate each row with a JSON-ified diff
                diff=RawSQL(
                    f"""SELECT JSON_OBJECT("root", "to", {json_diff_fields(tbl_name)})
                        FROM dolt_commit_diff_{tbl_name} 
                        WHERE to_commit = %s AND from_commit = %s 
                        AND to_id = {tbl_name}.id """,
                    (to_commit, from_commit),
                    output_field=models.JSONField(),
                )
            )
            # "time-travel" query the database at `to_commit`
            .using(db_for_commit(to_commit))
        )

        from_queryset = (
            content_type.model_class()
            .objects.filter(
                # add the `diff_type = 'removed'` clause, because we only want deleted
                # rows in this queryset. modified rows come from the `to_queryset`
                pk__in=RawSQL(
                    f"""SELECT to_id FROM dolt_commit_diff_{tbl_name} 
                        WHERE to_commit = %s AND from_commit = %s AND diff_type = 'removed' """,
                    (to_commit, from_commit),)
            )
            .annotate(
                # Annotate each row with a JSON-ified diff
                diff=RawSQL(
                    f"""SELECT JSON_OBJECT("root", "from", {json_diff_fields(tbl_name)})
                        FROM dolt_commit_diff_{tbl_name} 
                        WHERE to_commit = %s AND from_commit = %s 
                        AND from_id = {tbl_name}.id """,
                    (to_commit, from_commit),
                    output_field=models.JSONField(),
                )
            )
            # "time-travel" query the database at `from_commit`
            .using(db_for_commit(from_commit))
        )

        diff_rows = sorted(list(to_queryset) + list(from_queryset), key=lambda d: d.pk)
        if len(diff_rows) == 0:
            continue

        diff_view_table = DiffListViewFactory(content_type).get_table_model()
        diff_results.append(
            {
                "name": f"{factory.source_model_verbose_name} Diffs",
                "table": diff_view_table(diff_rows),
                # todo: convert to raw SQL to eliminate diff factory dependency
                "added": diffs.filter(diff_type="added").count(),
                "modified": diffs.filter(diff_type="modified").count(),
                "removed": diffs.filter(diff_type="removed").count(),
            }
        )
    return diff_results


<<<<<<< HEAD
def json_diff_fields(tbl_name):
    with connection.cursor() as cursor:
        cursor.execute(f"DESCRIBE dolt_commit_diff_{tbl_name}")
        cols = cursor.fetchall()
    pairs = [f"'{c[0]}', dolt_commit_diff_{tbl_name}.{c[0]}" for c in cols]
    return ", ".join(pairs)
=======
def diff_annotation_query_fields(model):
    """diff_annotation_query_fields returns all of the column names for a model and turns them into to_ and from_ fields."""
    names = [
        f.name
        for f in model._meta.get_fields()
        # field names containing "__" cannot be
        # diffed as Django interprets kwargs with
        # "__" as lookups
        if "__" not in f.name
    ]
    return {name: F(name) for name in names}
>>>>>>> 0ce0d346


register_diff_tables(
    {
        "dcim": {
            # "baseinterface": devices.BaseInterfaceTable,
            "cable": cables.CableTable,
            # "cabletermination": devices.CableTerminationTable,
            # "componenttemplate": devicetypes.ComponentTemplateTable,
            "consoleport": devices.ConsolePortTable,
            "consoleporttemplate": devicetypes.ConsolePortTemplateTable,
            "consoleserverport": devices.ConsoleServerPortTable,
            "consoleserverporttemplate": devicetypes.ConsoleServerPortTemplateTable,
            "device": devices.DeviceTable,
            "devicebay": devices.DeviceBayTable,
            "devicebaytemplate": devicetypes.DeviceBayTemplateTable,
            # "devicecomponent": devices.DeviceComponentTable,
            # "deviceconsoleport": devices.DeviceConsolePortTable,
            # "deviceconsoleserverport": devices.DeviceConsoleServerPortTable,
            # "devicedevicebay": devices.DeviceDeviceBayTable,
            # "devicefrontport": devices.DeviceFrontPortTable,
            # "deviceimport": devices.DeviceImportTable,
            # "deviceinterface": devices.DeviceInterfaceTable,
            # "deviceinventoryitem": devices.DeviceInventoryItemTable,
            # "devicepoweroutlet": devices.DevicePowerOutletTable,
            # "devicepowerport": devices.DevicePowerPortTable,
            # "devicerearport": devices.DeviceRearPortTable,
            "devicerole": devices.DeviceRoleTable,
            "devicetype": devicetypes.DeviceTypeTable,
            "frontport": devices.FrontPortTable,
            "frontporttemplate": devicetypes.FrontPortTemplateTable,
            "interface": devices.InterfaceTable,
            "interfacetemplate": devicetypes.InterfaceTemplateTable,
            "inventoryitem": devices.InventoryItemTable,
            "manufacturer": devicetypes.ManufacturerTable,
            # "pathendpoint": devices.PathEndpointTable,
            "platform": devices.PlatformTable,
            "powerfeed": power.PowerFeedTable,
            "poweroutlet": devices.PowerOutletTable,
            "poweroutlettemplate": devicetypes.PowerOutletTemplateTable,
            "powerpanel": power.PowerPanelTable,
            "powerport": devices.PowerPortTable,
            "powerporttemplate": devicetypes.PowerPortTemplateTable,
            "rack": racks.RackTable,
            # "rackdetail": racks.RackDetailTable,
            "rackgroup": racks.RackGroupTable,
            "rackreservation": racks.RackReservationTable,
            "rackrole": racks.RackRoleTable,
            "rearport": devices.RearPortTable,
            "rearporttemplate": devicetypes.RearPortTemplateTable,
            "region": sites.RegionTable,
            "site": sites.SiteTable,
            "virtualchassis": devices.VirtualChassisTable,
        },
        "circuits": {
            "circuit": circuits_tables.CircuitTable,
            # "circuittermination": None,
            "circuittype": circuits_tables.CircuitTypeTable,
            "provider": circuits_tables.ProviderTable,
        },
        "ipam": {
            "aggregate": ipam_tables.AggregateTable,
            "ipaddress": ipam_tables.IPAddressTable,
            "prefix": ipam_tables.PrefixTable,
            "rir": ipam_tables.RIRTable,
            "role": ipam_tables.RoleTable,
            "routetarget": ipam_tables.RouteTargetTable,
            "service": ipam_tables.ServiceTable,
            "vlan": ipam_tables.VLANTable,
            "vlangroup": ipam_tables.VLANGroupTable,
            "vrf": ipam_tables.VRFTable,
        },
        "tenancy": {
            "tenantgroup": tenancy_tables.TenantGroupTable,
            "tenant": tenancy_tables.TenantTable,
        },
        "virtualization": {
            "cluster": virtualization_tables.ClusterTypeTable,
            "clustergroup": virtualization_tables.ClusterGroupTable,
            "clustertype": virtualization_tables.ClusterTable,
            "vminterface": virtualization_tables.VMInterfaceTable,
        },
    }
)<|MERGE_RESOLUTION|>--- conflicted
+++ resolved
@@ -4,12 +4,8 @@
 from django.core.exceptions import ObjectDoesNotExist
 from django.db import connection
 from django.db import models
-<<<<<<< HEAD
 from django.db.models import F, OuterRef, Q, Subquery, Value
 from django.db.models.expressions import RawSQL
-=======
-from django.db.models import F, Subquery, OuterRef, Value
->>>>>>> 0ce0d346
 
 from nautobot.dcim.tables import cables, devices, devicetypes, power, racks, sites
 from nautobot.circuits import tables as circuits_tables
@@ -81,7 +77,8 @@
                 pk__in=RawSQL(
                     f"""SELECT to_id FROM dolt_commit_diff_{tbl_name} 
                         WHERE to_commit = %s AND from_commit = %s AND diff_type = 'removed' """,
-                    (to_commit, from_commit),)
+                    (to_commit, from_commit),
+                )
             )
             .annotate(
                 # Annotate each row with a JSON-ified diff
@@ -116,26 +113,16 @@
     return diff_results
 
 
-<<<<<<< HEAD
 def json_diff_fields(tbl_name):
+    """
+    json_diff_fields returns all of the column names for a model
+    and turns them into to_ and from_ fields.
+    """
     with connection.cursor() as cursor:
         cursor.execute(f"DESCRIBE dolt_commit_diff_{tbl_name}")
         cols = cursor.fetchall()
     pairs = [f"'{c[0]}', dolt_commit_diff_{tbl_name}.{c[0]}" for c in cols]
     return ", ".join(pairs)
-=======
-def diff_annotation_query_fields(model):
-    """diff_annotation_query_fields returns all of the column names for a model and turns them into to_ and from_ fields."""
-    names = [
-        f.name
-        for f in model._meta.get_fields()
-        # field names containing "__" cannot be
-        # diffed as Django interprets kwargs with
-        # "__" as lookups
-        if "__" not in f.name
-    ]
-    return {name: F(name) for name in names}
->>>>>>> 0ce0d346
 
 
 register_diff_tables(
