--- conflicted
+++ resolved
@@ -1,8 +1,4 @@
-<<<<<<< HEAD
 """models.py exposes Dolt primitives such as branches and commits as Django models."""
-=======
-""" models.py exposes Dolt primitives such as branches and commits as Django models """
->>>>>>> 90e1e763
 
 
 from django.core.exceptions import ObjectDoesNotExist
@@ -24,11 +20,7 @@
 
 
 class DoltSystemTable(models.Model):
-<<<<<<< HEAD
     """DoltSystemTable represents an abstraction over Dolt builtin system tables."""
-=======
-    """ DoltSystemTable represents an abstraction over Dolt builtin system tables """
->>>>>>> 90e1e763
 
     objects = RestrictedQuerySet.as_manager()
 
@@ -50,13 +42,7 @@
 
 
 class Branch(DoltSystemTable):
-<<<<<<< HEAD
     """Branch represents a model over the dolt_branches system table."""
-=======
-    """
-    Branch represents a model over the dolt_branches system table
-    """
->>>>>>> 90e1e763
 
     name = models.TextField(primary_key=True)
     hash = models.TextField()
@@ -82,43 +68,26 @@
         return self.name
 
     def get_absolute_url(self):
-<<<<<<< HEAD
         """get_absolute_urls provide a url to access this branch's view."""
-=======
-        """ get_absolute_urls provide a url to access this branch's view """
->>>>>>> 90e1e763
         return reverse("plugins:dolt:branch", args=[self.name])
 
     @property
     def present_in_database(self):
-<<<<<<< HEAD
         """present_in_database returns whether the branch exists in the database."""
-=======
-        """ present_in_database returns whether the branch exists in the database  """
->>>>>>> 90e1e763
         # determines `editing` flag in forms
         return Branch.objects.filter(name=self.name).exists()
 
     @property
     def active(self):
-<<<<<<< HEAD
         """Returns true if the branch is the active branch."""
-=======
-        """ returns true if the branch is the active branch """
->>>>>>> 90e1e763
         return self.name == active_branch()
 
     @property
     def ahead_behind(self):
         """
-<<<<<<< HEAD
         ahead_behind computes the ahead/behind. Ahead represents the number of commits since the ancestor of main and this
         branch. Behind represents how many commits are on main that have diverged passed this branch.
         :return: ahead/behind string.
-=======
-        ahead_behind computes the ahead/behind. Ahead represents the number of commits since the ancestor of main
-        and this branch. Behind represents how many commits are on main that have diverged passed this branch
->>>>>>> 90e1e763
         """
         merge_base = Commit.merge_base(self.name, DOLT_DEFAULT_BRANCH)
         merge_base_commit = Commit.objects.using(db_for_commit(self.hash)).get(commit_hash=merge_base)
@@ -131,40 +100,24 @@
 
     @property
     def created_by(self):
-<<<<<<< HEAD
         """created_by returns the branch author."""
-=======
-        """ created_by returns the branch author """
->>>>>>> 90e1e763
         m = self._branch_meta()
         return m.author if m else None
 
     @property
     def created_at(self):
-<<<<<<< HEAD
         """created_at returns the datetime the branch was created."""
-=======
-        """ created_at returns the datetime the branch was created """
->>>>>>> 90e1e763
         m = self._branch_meta()
         return m.created if m else None
 
     @property
     def source_branch(self):
-<<<<<<< HEAD
         """source_branch returns the name of the branch that this branch was originally checked out on."""
-=======
-        """ source_branch returns the name of the branch that this branch was originally checked out on """
->>>>>>> 90e1e763
         m = self._branch_meta()
         return m.source_branch if m else None
 
     def checkout(self):
-<<<<<<< HEAD
         """Checkout performs a checkout operation to this branch making it the active_branch."""
-=======
-        """ checkout performs a checkout operation to this branch making it the active_branch """
->>>>>>> 90e1e763
         with connection.cursor() as cursor:
             cursor.execute(f"""SELECT dolt_checkout("{self.name}") FROM dual;""")
 
@@ -175,20 +128,12 @@
             return None
 
     def head(self):
-<<<<<<< HEAD
         """Head returns the most recent commit for this branch as an object."""
-=======
-        """ head returns the most recent commit for this branch as an object """
->>>>>>> 90e1e763
         return Commit.objects.get(commit_hash=self.hash)
 
     def merge(self, merge_branch, user=None, squash=False):
         """
-<<<<<<< HEAD
         Merge performs a merge operation between this branch and the merge_branch
-=======
-        merge performs a merge operation between this branch and the merge_branch
->>>>>>> 90e1e763
         :param merge_branch: The branch to merge with
         :param user: The User object to associate the merge with
         :param squash: Whether or not to squash the merge thereby making it one commit
@@ -281,13 +226,7 @@
 
 
 class Commit(DoltSystemTable):
-<<<<<<< HEAD
     """Commit represents a Dolt Commit primitive."""
-=======
-    """
-    Commit represents a Dolt Commit primitive.
-    """
->>>>>>> 90e1e763
 
     commit_hash = models.TextField(primary_key=True)
     committer = models.TextField()
@@ -306,20 +245,12 @@
         return self.commit_hash
 
     def get_absolute_url(self):
-<<<<<<< HEAD
         """get_absolute_url returns a link to a view that displays the commit's info."""
-=======
-        """ get_absolute_url returns a link to a view that displays the commit's info """
->>>>>>> 90e1e763
         return reverse("plugins:dolt:commit", args=[self.commit_hash])
 
     @staticmethod
     def merge_base(left, right):
-<<<<<<< HEAD
         """merge_base returns the ancestor commit between two commits."""
-=======
-        """ merge_base returns the ancestor commit between two commits """
->>>>>>> 90e1e763
         with connection.cursor() as c:
             # author credentials not set
             c.execute(f"SELECT DOLT_MERGE_BASE('{left}', '{right}') FROM dual;")
@@ -327,11 +258,7 @@
 
     @staticmethod
     def revert(commits, user):
-<<<<<<< HEAD
         """revert executes a revert command on a commit which undoes it from the commit log."""
-=======
-        """ revert executes a revert command on a commit which undoes it from the commit log """
->>>>>>> 90e1e763
         args = ", ".join([f"'{c}'" for c in commits])
         author = author_from_user(user)
         args += f", '--author', '{author}'"
@@ -341,39 +268,23 @@
 
     @property
     def short_message(self):
-<<<<<<< HEAD
         """short_message truncates a commit message."""
-=======
-        """ short_message truncates a commit message """
->>>>>>> 90e1e763
         split = self.message.split(";")
         return split[0] + f". Total number of changes: {len(split)}"
 
     @property
     def present_in_database(self):
-<<<<<<< HEAD
         """present_in_database returns whether a commit object exists in the Dolt database."""
-=======
-        """ present_in_database returns whether a commit object exists in the Dolt database """
->>>>>>> 90e1e763
         # determines `editing` flag in forms
         return Commit.objects.filter(commit_hash=self.commit_hash).exists()
 
     @property
     def parent_commits(self):
-<<<<<<< HEAD
         """parent_commits returns the hashes of the commit ancestor."""
         return CommitAncestor.objects.filter(commit_hash=self.commit_hash).values_list("parent_hash", flat=True)
 
     def save(self, *args, using="default", user=None, **kwargs):  # pylint: disable=W0221
         """save overrides the Django model save behavior and perform a commit on the database."""
-=======
-        """ parent_commits returns the hashes of the commit ancestor """
-        return CommitAncestor.objects.filter(commit_hash=self.commit_hash).values_list("parent_hash", flat=True)
-
-    def save(self, *args, using="default", user=None, **kwargs):  # pylint: disable=W0221
-        """ save overrides the Django model save behavior and perform a commit on the database """
->>>>>>> 90e1e763
         msg = self.message.replace('"', "")
         author = author_from_user(user)
         conn = connections[using]
@@ -390,13 +301,7 @@
 
 
 class CommitAncestor(DoltSystemTable):
-<<<<<<< HEAD
-    """CommitAncestor models the set of ancestors or parents that precede a Commit"""
-=======
-    """
-    CommitAncestor models the set of ancestors or parents that precede a Commit
-    """
->>>>>>> 90e1e763
+    """CommitAncestor models the set of ancestors or parents that precede a Commit."""
 
     commit_hash = models.TextField(primary_key=True)
     parent_hash = models.TextField()  # primary_key=True
@@ -411,11 +316,7 @@
         return f"{self.commit_hash} ancestor[{self.parent_index}]: {self.parent_hash}"
 
     def save(self, *args, **kwargs):
-<<<<<<< HEAD
         """We override and prevent save as the dolt_commit_ancestors system table should not be modified."""
-=======
-        """ We override and prevent save as the dolt_commit_ancestors system table should not be modified """
->>>>>>> 90e1e763
         # todo(andy): throw exception?
         return
 
@@ -426,13 +327,7 @@
 
 
 class Conflicts(DoltSystemTable):
-<<<<<<< HEAD
     """Conflicts represents the dolt_conflicts system table and the conflicts from a merge it contains."""
-=======
-    """
-    Conflicts represents the dolt_conflicts system table and the conflicts from a merge it contains
-    """
->>>>>>> 90e1e763
 
     table = models.TextField(primary_key=True)
     num_conflicts = models.IntegerField()
@@ -470,13 +365,7 @@
     "webhooks",
 )
 class PullRequest(BaseModel):
-<<<<<<< HEAD
     """PullRequest models a pull request between two branches."""
-=======
-    """
-    PullRequest models a pull request between two branches.
-    """
->>>>>>> 90e1e763
 
     OPEN = 0
     MERGED = 1
@@ -507,30 +396,18 @@
         return self.title
 
     def get_absolute_url(self):
-<<<<<<< HEAD
         """get_absolute_url returns a url to render a view of the pull request."""
         return reverse("plugins:dolt:pull_request", args=[self.id])
 
     def get_src_dest_branches(self):
         """get_src_dest_branches returns a tuple of the src and destination branches."""
-=======
-        """ get_absolute_url returns a url to render a view of the pull request """
-        return reverse("plugins:dolt:pull_request", args=[self.id])
-
-    def get_src_dest_branches(self):
-        """ get_src_dest_branches returns a tuple of the src and destination branches """
->>>>>>> 90e1e763
         src = Branch.objects.get(name=self.source_branch)
         dest = Branch.objects.get(name=self.destination_branch)
         return src, dest
 
     @property
     def open(self):
-<<<<<<< HEAD
         """opens returns whether a pull request is open."""
-=======
-        """ opens returns whether a pull request is open """
->>>>>>> 90e1e763
         return self.state == PullRequest.OPEN
 
     @property
@@ -563,48 +440,28 @@
 
     @property
     def commits(self):
-<<<<<<< HEAD
         """commits returns a queryset of Commit objects that come after the ancestor between the src and des branch."""
-=======
-        """ commits returns a queryset of Commit objects that come after the ancestor between the src and des branch """
->>>>>>> 90e1e763
         merge_base = Commit.objects.get(commit_hash=Commit.merge_base(self.source_branch, self.destination_branch))
         db = db_for_commit(Branch.objects.get(name=self.source_branch).hash)
         return Commit.objects.filter(date__gt=merge_base.date).using(db)
 
     @property
     def num_commits(self):
-<<<<<<< HEAD
         """num_commits returns the number of commits that are considered in the pull requests."""
-=======
-        """ num_commits returns the number of commits that are considered in the pull requests """
->>>>>>> 90e1e763
         return self.commits.count()
 
     @property
     def num_reviews(self):
-<<<<<<< HEAD
         """num_reviews returns the number of PullRRequestReview(s) created on top of the PR."""
-=======
-        """ num_reviews returns the number of PullRRequestReview(s) created on top of the PR """
->>>>>>> 90e1e763
         return PullRequestReview.objects.filter(pull_request=self.pk).count()
 
     @property
     def summary_description(self):
-<<<<<<< HEAD
         """summary_description returns a small summary of the pull request action."""
         return f"""Merging {self.num_commits} commits from "{self.source_branch}" into "{self.destination_branch}" """
 
     def merge(self, user=None, squash=False):
         """merge executes a merge between a destination and src branch."""
-=======
-        """ summary_description returns a small summary of the pull request action """
-        return f"""Merging {self.num_commits} commits from "{self.source_branch}" into "{self.destination_branch}" """
-
-    def merge(self, user=None, squash=False):
-        """ merge executes a merge between a destination and src branch  """
->>>>>>> 90e1e763
         try:
             src = Branch.objects.get(name=self.source_branch)
             dest = Branch.objects.get(name=self.destination_branch)
@@ -619,13 +476,7 @@
     "webhooks",
 )
 class PullRequestReview(BaseModel):
-<<<<<<< HEAD
     """PullRequestReview represents a comments, approval, or block on a pull request."""
-=======
-    """
-    PullRequestReview represents a comments, approval, or block on a pull request
-    """
->>>>>>> 90e1e763
 
     COMMENTED = 0
     APPROVED = 1
@@ -651,9 +502,5 @@
         return f""""{self.pull_request}" reviewed by {self.reviewer}"""
 
     def get_absolute_url(self):
-<<<<<<< HEAD
         """get_absolute_url returns a link to a view of a pull request review."""
-=======
-        """ get_absolute_url returns a link to a view of a pull request review """
->>>>>>> 90e1e763
         return reverse("plugins:dolt:pull_request", args=[self.pull_request.id])