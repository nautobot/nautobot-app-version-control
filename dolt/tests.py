--- conflicted
+++ resolved
@@ -1,8 +1,4 @@
-<<<<<<< HEAD
-from django.test import TestCase, TransactionTestCase
-=======
 from django.test import override_settings, TestCase, TransactionTestCase
->>>>>>> e3f5679e
 
 from dolt.models import Branch, Commit, PullRequest, PullRequestReview
 from dolt.merge import get_conflicts_count_for_merge, get_merge_candidate
@@ -15,18 +11,6 @@
 from nautobot.dcim.models import Manufacturer
 
 
-<<<<<<< HEAD
-class TestBranches(TransactionTestCase):
-    def setUp(self):
-        with transaction.atomic():
-            try:
-                self.user = User.objects.get_or_create(
-                    username="branch-test", is_superuser=True
-                )[0]
-            except:
-                pass
-=======
-@override_settings(DATABASE_ROUTERS=["dolt.routers.GlobalStateRouter"])
 class DoltTestCase(TransactionTestCase):
     databases = ["default", "global"]
 
@@ -35,17 +19,21 @@
     default = DOLT_DEFAULT_BRANCH
 
     def setUp(self):
-        Branch(name="other", starting_branch=self.default).save()
+        self.user = User.objects.get_or_create(
+            username="branch-test", is_superuser=True
+        )[0]
 
     def tearDown(self):
         Branch.objects.exclude(name=self.default).delete()
->>>>>>> e3f5679e
 
     def test_default_branch(self):
         self.assertEqual(Branch.objects.filter(name=self.default).count(), 1)
         self.assertEqual(active_branch(), self.default)
 
-<<<<<<< HEAD
+    def test_create_branch(self):
+        Branch(name="another", starting_branch=self.default).save()
+        self.assertEqual(Branch.objects.filter(name="another").count(), 1)
+
     def test_delete_with_pull_requests(self):
         Branch(name="todelete", starting_branch=DOLT_DEFAULT_BRANCH).save()
         PullRequest.objects.create(
@@ -76,15 +64,13 @@
         main = Branch.objects.get(name=DOLT_DEFAULT_BRANCH)
         other = Branch.objects.get(name="ff")
 
-        c0 = Commit(message="commit any changes")
-        c0.save(user=self.user)
+        Commit(message="commit any changes").save(user=self.user)
 
         # Checkout to the other branch and make a change
         other.checkout()
         Manufacturer.objects.all().delete()
         Manufacturer.objects.create(name="m1", slug="m-1")
-        c1 = Commit(message="added a manufacturer")
-        c1.save(user=self.user)
+        Commit(message="added a manufacturer").save(user=self.user)
 
         # Now do a merge
         main.checkout()
@@ -105,14 +91,12 @@
 
         # # Create a change on main
         Manufacturer.objects.create(name="m2", slug="m-2")
-        c0 = Commit(message="commit m2")
-        c0.save(user=self.user)
+        Commit(message="commit m2").save(user=self.user)
 
         # Checkout to the other branch and make a change
         other.checkout()
         Manufacturer.objects.create(name="m3", slug="m-3")
-        c1 = Commit(message="commit m3")
-        c1.save(user=self.user)
+        Commit(message="commit m3").save(user=self.user)
 
         # Now do a merge
         main.checkout()
@@ -143,7 +127,7 @@
         Manufacturer.objects.filter(name="m2", slug="m-2").update(slug="m-16")
         Commit(message="commit m2 with slug m-16").save(user=self.user)
 
-        # Now do a merge
+        # Now do a merge. It should throw an exception due to conflicts
         main.checkout()
         try:
             main.merge(other, user=self.user)
@@ -308,9 +292,4 @@
         )
         response = self.client.get("{}?format=api".format(url), **self.header)
 
-        self.assertEqual(response.status_code, 200)
-=======
-    def test_create_branch(self):
-        Branch(name="another", starting_branch=self.default).save()
-        self.assertEqual(Branch.objects.all().count(), 3)
->>>>>>> e3f5679e
+        self.assertEqual(response.status_code, 200)