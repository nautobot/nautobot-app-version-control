[tool.poetry]
name = "nautobot-version-control"
version = "0.1.0"
description = "Nautobot Version Control"
authors = ["Andy Arthur <andy@dolthub.com>"]
license = "LICENSE.txt"

packages = [
    { include = "dolt" },
]

[tool.poetry.dependencies]
python = "^3.6"
nautobot = "^1.1.0"
mysqlclient = "^2.0.3"
django-debug-toolbar = "^3.2.2"

[tool.poetry.dev-dependencies]
invoke = "*"
black = "*"
yamllint = "*"
bandit = "*"
pylint = "*"
pydocstyle = "*"
flake8 = "*"
pylint-django = "*"

[tool.black]
line-length = 120
target-version = ['py37']
include = '\.pyi?$'
exclude = '''
(
  /(
      \.eggs         # exclude a few common directories in the
    | \.git          # root of the project
    | \.hg
    | \.mypy_cache
    | \.tox
    | \.venv
    | _build
    | buck-out
    | build
    | dist
  )/
  | settings.py     # This is where you define files that should not be stylized by black
                     # the root of the project
)
'''

[tool.pylint.master]
# Include the pylint_django plugin to avoid spurious warnings about Django patterns
load-plugins="pylint_django"

[tool.pylint.basic]
# No docstrings required for private methods (Pylint default), or for test_ functions, or for inner Meta classes.
no-docstring-rgx="^(_|test_|Meta$)"

# Allow single letter variable names
<<<<<<< HEAD
good-names="i,j,k,pk,x,y,v,c,mc,rt,e,id,db,m,pr,b,f,kw,ct,fn"
=======
good-names="i,j,k,pk,x,y,v,c,mc,rt,e,id,db,m"
>>>>>>> 90e1e763

[tool.pylint.messages_control]
# Line length is enforced by Black, so pylint doesn't need to check it.
# Pylint and Black disagree about how to format multi-line arrays; Black wins.
disable = """,
    line-too-long,
    bad-continuation,
    W0603,
    W0703,
    R0903,
<<<<<<< HEAD
    R0901,
    R0201,
    R1705,
    R0801
=======
    R0901
>>>>>>> 90e1e763
    """

[tool.pylint.miscellaneous]
# Don't flag TODO as a failure, let us commit with things that still need to be done in the code
notes = """,
    FIXME,
    XXX,
    """

[build-system]
requires = ["poetry_core>=1.0.0"]
build-backend = "poetry.core.masonry.api"

[tool.pytest.ini_options]
testpaths = [
    "tests"
]
addopts = "-vv --doctest-modules"
<|MERGE_RESOLUTION|>--- conflicted
+++ resolved
@@ -57,11 +57,7 @@
 no-docstring-rgx="^(_|test_|Meta$)"
 
 # Allow single letter variable names
-<<<<<<< HEAD
 good-names="i,j,k,pk,x,y,v,c,mc,rt,e,id,db,m,pr,b,f,kw,ct,fn"
-=======
-good-names="i,j,k,pk,x,y,v,c,mc,rt,e,id,db,m"
->>>>>>> 90e1e763
 
 [tool.pylint.messages_control]
 # Line length is enforced by Black, so pylint doesn't need to check it.
@@ -72,14 +68,10 @@
     W0603,
     W0703,
     R0903,
-<<<<<<< HEAD
     R0901,
     R0201,
     R1705,
     R0801
-=======
-    R0901
->>>>>>> 90e1e763
     """
 
 [tool.pylint.miscellaneous]
