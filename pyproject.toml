--- conflicted
+++ resolved
@@ -26,8 +26,7 @@
 
 [tool.poetry.dependencies]
 python = "^3.7"
-<<<<<<< HEAD
-nautobot = "^1.4.0"
+nautobot = "^1.5.0"
 # MySQL database adapter
 mysqlclient = "^2.0.3"
 
@@ -50,18 +49,6 @@
 # Pylint extensions for Django
 pylint-django = {version = "~2.5.3", python = "^3.7.2"}
 Sphinx = "4.3.0"
-=======
-nautobot = {version = "~1.5.0", extras = ["mysql"]}
-
-[tool.poetry.dev-dependencies]
-bandit = "*"
-black = "*"
-flake8 = "*"
-invoke = "*"
-pydocstyle = "*"
-pylint = "*"
-pylint-django = "*"
->>>>>>> 281fd250
 yamllint = "*"
 
 [tool.black]
