--- conflicted
+++ resolved
@@ -26,11 +26,7 @@
 namespace.configure(
     {
         "nautobot_version_control": {
-<<<<<<< HEAD
-            "nautobot_ver": "1.4",
-=======
-            "nautobot_ver": "1.5.0",
->>>>>>> 281fd250
+            "nautobot_ver": "1.5",
             "project_name": "nautobot_version_control",
             "python_ver": "3.7",
             "local": False,
